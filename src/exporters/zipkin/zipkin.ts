--- conflicted
+++ resolved
@@ -15,28 +15,21 @@
  */
 
 
-<<<<<<< HEAD
-import {Exporter} from "../exporter"
-import {ZipkinOptions} from "./options"
-import { Trace } from "../../trace/model/trace";
-import * as http from "http"
-=======
 import { Exporter } from "../exporter"
 import { ZipkinOptions } from "./options"
 import { Trace } from "../../trace/model/trace";
-
->>>>>>> 763a7d12
+import * as http from "http"
 
 export class Zipkin implements Exporter {
     url: string;
     serviceName: string;
 
     constructor(options: ZipkinOptions) {
-<<<<<<< HEAD
         this.url = options.url;
         this.serviceName = options.serviceName;
     }
-    emit(trace: Trace) {
+    
+    writeTrace(trace: Trace) {
         let spans = [];
 
         let spanRoot = {
@@ -102,11 +95,5 @@
         // write data to request body
         req.write(spans);
         req.end();
-=======
-        throw new Error("Method not implemented.");
-    }
-    writeTrace(trace: Trace) {
-        throw new Error("Method not implemented.");
->>>>>>> 763a7d12
     }
 }