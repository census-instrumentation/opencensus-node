{
  "name": "opencensus-nodejs-xp",
  "version": "0.0.1",
  "description": "OpenCensus is a toolkit for collecting application performance and behavior data.",
  "main": "build/src/index.js",
  "types": "build/src/index.d.js",
  "scripts": {
    "test": "npm run script run-unit-tests",
    "compile-all": "npm run script compile-auto",
    "compile-strict": "npm run script compile-auto-strict",
    "compile": "npm run script compile-auto compile-auto-strict",
    "clean": "rimraf build/*",
    "script": "ts-node -P ./scripts ./scripts"
  },
  "keywords": [
    "opencensus",
    "nodejs",
    "tracing",
    "profiling"
  ],
  "author": "Google Inc.",
  "license": "Apache-2.0",
  "engines": {
    "node": ">=6.00"
  },
  "devDependencies": {
    "@types/continuation-local-storage": "^3.2.1",
    "@types/debug": "0.0.30",
    "@types/end-of-stream": "^1.4.0",
    "@types/mocha": "^2.2.48",
    "@types/node": "^9.4.7",
    "@types/semver": "^5.5.0",
    "@types/shimmer": "^1.0.1",
    "@types/uuid": "^3.4.3",
<<<<<<< HEAD
    "gts": "^0.5.1",
    "ncp": "^2.0.0",
=======
    "google-cloud": "^0.57.0",
    "googleapis": "27.0.0",
>>>>>>> 75e1f5a9
    "mocha": "^5.0.4",
    "ts-node": "^4.0.0",
    "typescript": "^2.7.2"
  },
  "dependencies": {
    "async_hooks": "^1.0.0",
    "continuation-local-storage": "^3.2.1",
    "debug": "^3.1.0",
    "end-of-stream": "^1.4.1",
    "require-in-the-middle": "^2.2.1",
    "semver": "^5.5.0",
    "shimmer": "^1.2.0",
    "uuid": "^3.2.1"
  }
}<|MERGE_RESOLUTION|>--- conflicted
+++ resolved
@@ -32,13 +32,10 @@
     "@types/semver": "^5.5.0",
     "@types/shimmer": "^1.0.1",
     "@types/uuid": "^3.4.3",
-<<<<<<< HEAD
     "gts": "^0.5.1",
     "ncp": "^2.0.0",
-=======
     "google-cloud": "^0.57.0",
     "googleapis": "27.0.0",
->>>>>>> 75e1f5a9
     "mocha": "^5.0.4",
     "ts-node": "^4.0.0",
     "typescript": "^2.7.2"
