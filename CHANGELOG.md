--- conflicted
+++ resolved
@@ -15,14 +15,11 @@
 - Add support for recording HTTP stats.
 - Enforce `--strictNullChecks` and `--noUnusedLocals` Compiler Options on [opencensus-instrumentation-http], [opencensus-instrumentation-grpc] and [opencensus-propagation-tracecontext] packages.
 - Enforce `--strictNullChecks` and `--noUnusedLocals` Compiler Options on  [opencensus-exporter-zipkin] packages.
-<<<<<<< HEAD
-- Enforce `--strictNullChecks` and `--noUnusedLocals` Compiler Options on [opencensus-exporter-jaeger] packages.
-=======
 - Add NoRecordRootSpan, NoRecordSpan and NoRecordSpanBase.
 - Enforce `--strictNullChecks` and `--noUnusedLocals` Compiler Options on [opencensus-exporter-instana] package.
 - Add an API `globalStats.unregisterExporter()`.
 - Add support for overriding sampling for a span.
->>>>>>> 36ec1835
+- Enforce `--strictNullChecks` and `--noUnusedLocals` Compiler Options on [opencensus-exporter-jaeger] packages.
 
 ## 0.0.9 - 2019-02-12
 - Add Metrics API.
