--- conflicted
+++ resolved
@@ -15,13 +15,11 @@
         name: Install modules and dependencies.
         command: npm install
     - run:
-<<<<<<< HEAD
         name: Check code style and linting
         command: npm run check
-=======
+    - run:
         name: Ensure code compiles to JS.
         command: npm run compile
->>>>>>> 4b7d14c1
     - run:
         name: Run unit tests.
         command: npm run test
