--- conflicted
+++ resolved
@@ -189,13 +189,8 @@
     public end(): void {
         if (!this.started) {
             debug('calling %s.end() on un-started %s %o',
-<<<<<<< HEAD
             this._className, this._className,
             { id: this.id, name: this.name, type: this.type })
-=======
-                this._className, this._className,
-                { id: this.id, name: this.name, type: this.type })
->>>>>>> 32360cbe
             return
         }
         if (this.ended) {
