--- conflicted
+++ resolved
@@ -54,15 +54,11 @@
         })
      
         debug('ending trace  %o', 
-<<<<<<< HEAD
                 {id: this.id,
                 name: this.name,
                 startTime: this.startTime,
                 endTime: this.endTime,
                 duration: this.duration})
-=======
-            {traceId: this.traceId, name: this.name, startTime: this.startTime, endTime: this.endTime, duration: this.duration})
->>>>>>> a40f1d45
     }
 
     public startSpan(name: string, type: string) {
