/**
 * Copyright 2018 Google Inc. All Rights Reserved.
 *
 * Licensed under the Apache License, Version 2.0 (the "License");
 * you may not use this file except in compliance with the License.
 * You may obtain a copy of the License at
 *
 *      http://www.apache.org/licenses/LICENSE-2.0
 *
 * Unless required by applicable law or agreed to in writing, software
 * distributed under the License is distributed on an "AS IS" BASIS,
 * WITHOUT WARRANTIES OR CONDITIONS OF ANY KIND, either express or implied.
 * See the License for the specific language governing permissions and
 * limitations under the License.
 */

import * as cls from '../../internal/cls'
import { RootSpan } from './rootspan'
import { Span } from './span'
import { debug } from '../../internal/util'
import { Stackdriver } from '../../exporters/stackdriver/stackdriver'
import { StackdriverOptions } from '../../exporters/stackdriver/options'
<<<<<<< HEAD
import { Exporter } from '../../exporters/exporter'
import { TraceContext, OnEndSpanEventListener } from '../types/tracetypes';
import { TracerConfig, defaultConfig } from '../tracing';
import { Buffer } from '../../exporters/buffer'
=======
import { TraceContext, TraceOptions, OnEndSpanEventListener } from '../types/tracetypes';
import {  TracerConfig, defaultConfig } from '../tracing';
>>>>>>> 499bcb1a

export type Func<T> = (...args: any[]) => T;


export class Tracer implements OnEndSpanEventListener {

    readonly PLUGINS = ['http', 'https', 'mongodb-core', 'express'];

    //public buffer: Buffer;
    private _active: boolean;
    private contextManager: cls.Namespace;
    private config: TracerConfig;

    //TODO: simple solution - to be rewied in future
    private eventListeners: OnEndSpanEventListener[] = [];
    //TODO: temp solution 
    private endedTraces: RootSpan[] = [];

    constructor() {
        this._active = false;
        this.contextManager = cls.createNamespace();
    }

    public get currentRootSpan(): RootSpan {
        return this.contextManager.get('rootspan');
    }

    private setCurrentRootSpan(root: RootSpan) {
        this.contextManager.set('rootspan', root);
    }

    public start(config?: TracerConfig): Tracer {
        this._active = true;
        this.config = config || defaultConfig;
        return this;
    }

    public getEventListeners(): OnEndSpanEventListener[] {
        return this.eventListeners;
    }

    public stop() {
        this._active = false;
    }

    public get active(): boolean {
        return this._active;
    }

<<<<<<< HEAD
    public startRootSpan(name?: string, type?: string, context?: TraceContext): RootSpan {
        let newRootSpan = new RootSpan(this, context);
        if (name) { newRootSpan.name = name }
        if (type) { newRootSpan.type = type }
        this.setCurrentRootSpan(newRootSpan);
        newRootSpan.start();
        return newRootSpan;
=======
    public startRootSpan<T>(options: TraceOptions, fn: (root: RootSpan) => T): T {
        debug('starting root span: %o', options)
        return this.contextManager.runAndReturn((root) => {
            let newRoot = new RootSpan(this, options);
            this.setCurrentRootSpan(newRoot);
            newRoot.start();
            return fn(newRoot);
        });
>>>>>>> 499bcb1a
    }


    public onEndSpan(root: RootSpan): void {
        if (!this.currentRootSpan) {
            return debug('cannot end trace - no active trace found')
        }
        if (this.currentRootSpan != root) {
            return debug('currentRootSpan != root on notifyEnd. Possbile implementation bug.')
        }
        this.notifyEndSpan(this.currentRootSpan);
        //this.clearCurrentTrace();
    }

<<<<<<< HEAD
    //TODO: review
    public runInContex<T>(fn: Func<T>): T {
        return this.contextManager.runAndReturn(fn)
    }

    public registerEndSpanListener(listener: OnEndSpanEventListener) {
        this.eventListeners.push(listener);
        //this.buffer.registerExporter(exporter)
=======
    
    public registerEndSpanListener(listner: OnEndSpanEventListener) {
            this.eventListeners.push(listner);
>>>>>>> 499bcb1a
    }

    /*public registerExporter(exporter: Exporter) {
        //this.eventListeners.push(listner);
        this.buffer.registerExporter(exporter)
    }*/

    private notifyEndSpan(root: RootSpan) {
        if (this.active) {
            //this.buffer.onEndSpan(root);
            if (this.eventListeners && this.eventListeners.length > 0) {
                this.eventListeners.forEach((listener) => listener.onEndSpan(root))
            }
        } else {
            debug('this tracer is inactivate cant notify endspan')
        }
    }

    public clearCurrentTrace() {
        this.setCurrentRootSpan(null);
    }

    public startSpan(name?: string, type?: string): Span {
        let newSpan: Span = null;
        if (!this.currentRootSpan) {
            debug('no current trace found - must start a new root span first');
        } else {
            newSpan = this.currentRootSpan.startSpan(name, type);
        }
        return newSpan;
    }

    public wrap<T>(fn: Func<T>): Func<T> {
        if (!this.active) {
            return fn;
        }

        // This is safe because isActive checks the value of this.namespace.
        const namespace = this.contextManager as cls.Namespace;
        return namespace.bind<T>(fn);
    }

    public wrapEmitter(emitter: NodeJS.EventEmitter): void {
        if (!this.active) {
            return;
        }

        // This is safe because isActive checks the value of this.namespace.
        const namespace = this.contextManager as cls.Namespace;
        namespace.bindEmitter(emitter);
    }

}


<|MERGE_RESOLUTION|>--- conflicted
+++ resolved
@@ -20,15 +20,8 @@
 import { debug } from '../../internal/util'
 import { Stackdriver } from '../../exporters/stackdriver/stackdriver'
 import { StackdriverOptions } from '../../exporters/stackdriver/options'
-<<<<<<< HEAD
-import { Exporter } from '../../exporters/exporter'
-import { TraceContext, OnEndSpanEventListener } from '../types/tracetypes';
-import { TracerConfig, defaultConfig } from '../tracing';
-import { Buffer } from '../../exporters/buffer'
-=======
 import { TraceContext, TraceOptions, OnEndSpanEventListener } from '../types/tracetypes';
 import {  TracerConfig, defaultConfig } from '../tracing';
->>>>>>> 499bcb1a
 
 export type Func<T> = (...args: any[]) => T;
 
@@ -78,15 +71,6 @@
         return this._active;
     }
 
-<<<<<<< HEAD
-    public startRootSpan(name?: string, type?: string, context?: TraceContext): RootSpan {
-        let newRootSpan = new RootSpan(this, context);
-        if (name) { newRootSpan.name = name }
-        if (type) { newRootSpan.type = type }
-        this.setCurrentRootSpan(newRootSpan);
-        newRootSpan.start();
-        return newRootSpan;
-=======
     public startRootSpan<T>(options: TraceOptions, fn: (root: RootSpan) => T): T {
         debug('starting root span: %o', options)
         return this.contextManager.runAndReturn((root) => {
@@ -95,7 +79,6 @@
             newRoot.start();
             return fn(newRoot);
         });
->>>>>>> 499bcb1a
     }
 
 
@@ -110,20 +93,9 @@
         //this.clearCurrentTrace();
     }
 
-<<<<<<< HEAD
-    //TODO: review
-    public runInContex<T>(fn: Func<T>): T {
-        return this.contextManager.runAndReturn(fn)
-    }
-
-    public registerEndSpanListener(listener: OnEndSpanEventListener) {
-        this.eventListeners.push(listener);
-        //this.buffer.registerExporter(exporter)
-=======
     
     public registerEndSpanListener(listner: OnEndSpanEventListener) {
             this.eventListeners.push(listner);
->>>>>>> 499bcb1a
     }
 
     /*public registerExporter(exporter: Exporter) {
