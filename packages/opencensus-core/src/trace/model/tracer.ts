/**
 * Copyright 2018, OpenCensus Authors
 *
 * Licensed under the Apache License, Version 2.0 (the "License");
 * you may not use this file except in compliance with the License.
 * You may obtain a copy of the License at
 *
 *      http://www.apache.org/licenses/LICENSE-2.0
 *
 * Unless required by applicable law or agreed to in writing, software
 * distributed under the License is distributed on an "AS IS" BASIS,
 * WITHOUT WARRANTIES OR CONDITIONS OF ANY KIND, either express or implied.
 * See the License for the specific language governing permissions and
 * limitations under the License.
 */

import * as logger from '../../common/console-logger';
import * as loggerTypes from '../../common/types';
import * as cls from '../../internal/cls';
import * as configTypes from '../config/types';
import {Propagation} from '../propagation/types';
import {SamplerBuilder} from '../sampler/sampler';
import * as samplerTypes from '../sampler/types';
import {RootSpan} from './root-span';
import * as types from './types';


/**
 * This class represent a tracer.
 */
export class CoreTracer implements types.Tracer {
  /** Indicates if the tracer is active */
  private activeLocal: boolean;
  /** Manage context automatic propagation */
  private contextManager: cls.Namespace;
  /** A configuration for starting the tracer */
  private config: configTypes.TracerConfig;
  /** A list of end span event listeners */
  private eventListenersLocal: types.SpanEventListener[] = [];
  /** A list of ended root spans */
  // @ts-ignore
  private endedTraces: types.RootSpan[] = [];
  /** Bit to represent whether trace is sampled or not. */
  private readonly IS_SAMPLED = 0x1;
  /** A sampler used to make sample decisions */
  sampler: samplerTypes.Sampler;
  /** A configuration for starting the tracer */
  logger: loggerTypes.Logger = logger.logger();


  /** Constructs a new TraceImpl instance. */
  constructor() {
    this.activeLocal = false;
    this.contextManager = cls.createNamespace();
    this.clearCurrentTrace();
  }

  /** Gets the current root span. */
  get currentRootSpan(): types.RootSpan {
    return this.contextManager.get('rootspan');
  }

  /** Sets the current root span. */
  set currentRootSpan(root: types.RootSpan) {
    if (this.contextManager.active) {
      this.contextManager.set('rootspan', root);
    }
  }

  /** A propagation instance */
  get propagation(): Propagation {
    return this.config ? this.config.propagation : null;
  }

  /**
   * Starts a tracer.
   * @param config A tracer configuration object to start a tracer.
   */
  start(config: configTypes.TracerConfig): types.Tracer {
    this.activeLocal = true;
    this.config = config;
    this.logger = this.config.logger || logger.logger();
    this.sampler = SamplerBuilder.getSampler(config.samplingRate);
    return this;
  }

  /** Stops the tracer. */
  stop(): types.Tracer {
    this.activeLocal = false;
    return this;
  }

  /** Gets the list of event listeners. */
  get eventListeners(): types.SpanEventListener[] {
    return this.eventListenersLocal;
  }

  /** Indicates if the tracer is active or not. */
  get active(): boolean {
    return this.activeLocal;
  }

  /**
   * Starts a root span.
   * @param options A TraceOptions object to start a root span.
   * @param fn A callback function to run after starting a root span.
   */
  startRootSpan<T>(
      options: types.TraceOptions, fn: (root: types.RootSpan) => T): T {
    return this.contextManager.runAndReturn((root) => {
      let newRoot = null;
      if (this.active) {
        let propagatedSample = null;

        // if there is a context propagation, keep the decistion
        if (options && options.spanContext) {
          if (options.spanContext.options) {
            propagatedSample =
                ((options.spanContext.options & this.IS_SAMPLED) !== 0);
          }
          if (!propagatedSample) {
            options.spanContext = null;
          }
        }
        const aRoot = new RootSpan(this, options);

        let sampleDecision: boolean = propagatedSample;
        if (!sampleDecision) {
<<<<<<< HEAD
          sampleDecision = !this.isSpanIgnored(aRoot) &&
              this.sampler.shouldSample(aRoot.traceId);
=======
          sampleDecision = this.sampler.shouldSample(aRoot.traceId);
>>>>>>> 13eee3af
        }

        if (sampleDecision) {
          this.currentRootSpan = aRoot;
          aRoot.start();
          newRoot = aRoot;
        }
      } else {
        this.logger.debug('Tracer is inactive, can\'t start new RootSpan');
      }
      return fn(newRoot);
    });
  }

  onStartSpan(root: types.RootSpan): void {
    if (this.active) {
      if (!root) {
        return this.logger.debug('cannot start trace - no active trace found');
      }
      if (this.currentRootSpan !== root) {
        this.logger.debug(
            'currentRootSpan != root on notifyStart. Need more investigation.');
      }
      this.notifyStartSpan(root);
    }
  }

  /**
   * Check whether the span match ignoreUrl
   * @param span Span to check
   */
  private isSpanIgnored(span: types.RootSpan): boolean {
    if (!Array.isArray(this.config.ignoreUrls)) {
      return false;
    }

    for (const ignored of this.config.ignoreUrls) {
      if (typeof ignored === 'string') {
        if (span.name === ignored) {
          return true;
        }
      } else if (ignored instanceof RegExp) {
        if (ignored.test(span.name)) {
          return true;
        }
      }
    }

    return false;
  }

  /**
   * Is called when a span is ended.
   * @param root The ended span.
   */
  onEndSpan(root: types.RootSpan): void {
    if (this.active) {
      if (!root) {
        return this.logger.debug('cannot end trace - no active trace found');
      }
      if (this.currentRootSpan !== root) {
        this.logger.debug(
            'currentRootSpan != root on notifyEnd. Need more investigation.');
      }
      this.notifyEndSpan(root);
    }
  }

  /**
   * Registers an end span event listener.
   * @param listener The listener to register.
   */
  registerSpanEventListener(listener: types.SpanEventListener) {
    this.eventListenersLocal.push(listener);
  }

  /**
   * Unregisters an end span event listener.
   * @param listener The listener to unregister.
   */
  unregisterSpanEventListener(listener: types.SpanEventListener) {
    const index = this.eventListenersLocal.indexOf(listener, 0);
    if (index > -1) {
      this.eventListeners.splice(index, 1);
    }
  }

  private notifyStartSpan(root: types.RootSpan) {
    this.logger.debug('starting to notify listeners the start of rootspans');
    if (this.eventListenersLocal && this.eventListenersLocal.length > 0) {
      for (const listener of this.eventListenersLocal) {
        listener.onStartSpan(root);
      }
    }
  }

  private notifyEndSpan(root: types.RootSpan) {
    if (this.active) {
      this.logger.debug('starting to notify listeners the end of rootspans');
      if (this.eventListenersLocal && this.eventListenersLocal.length > 0) {
        for (const listener of this.eventListenersLocal) {
          listener.onEndSpan(root);
        }
      }
    } else {
      this.logger.debug('this tracer is inactivate cant notify endspan');
    }
  }

  /** Clears the current root span. */
  clearCurrentTrace() {
    this.currentRootSpan = null;
  }

  /**
   * Starts a span.
   * @param name The span name.
   * @param type The span type.
   * @param parentSpanId The parent span ID.
   */
  startChildSpan(name?: string, type?: string): types.Span {
    let newSpan: types.Span = null;
    if (!this.currentRootSpan) {
      this.logger.debug(
          'no current trace found - must start a new root span first');
    } else {
      newSpan = this.currentRootSpan.startChildSpan(name, type);
    }
    return newSpan;
  }

  /**
   * Binds the trace context to the given function.
   * This is necessary in order to create child spans correctly in functions
   * that are called asynchronously (for example, in a network response
   * handler).
   * @param fn A function to which to bind the trace context.
   */
  wrap<T>(fn: types.Func<T>): types.Func<T> {
    if (!this.active) {
      return fn;
    }
    const namespace = this.contextManager;
    return namespace.bind<T>(fn);
  }

  /**
   * Binds the trace context to the given event emitter.
   * This is necessary in order to create child spans correctly in event
   * handlers.
   * @param emitter An event emitter whose handlers should have
   * the trace context binded to them.
   */
  wrapEmitter(emitter: NodeJS.EventEmitter): void {
    if (!this.active) {
      return;
    }
    const namespace = this.contextManager;
    namespace.bindEmitter(emitter);
  }
}<|MERGE_RESOLUTION|>--- conflicted
+++ resolved
@@ -126,12 +126,7 @@
 
         let sampleDecision: boolean = propagatedSample;
         if (!sampleDecision) {
-<<<<<<< HEAD
-          sampleDecision = !this.isSpanIgnored(aRoot) &&
-              this.sampler.shouldSample(aRoot.traceId);
-=======
           sampleDecision = this.sampler.shouldSample(aRoot.traceId);
->>>>>>> 13eee3af
         }
 
         if (sampleDecision) {
@@ -157,30 +152,6 @@
       }
       this.notifyStartSpan(root);
     }
-  }
-
-  /**
-   * Check whether the span match ignoreUrl
-   * @param span Span to check
-   */
-  private isSpanIgnored(span: types.RootSpan): boolean {
-    if (!Array.isArray(this.config.ignoreUrls)) {
-      return false;
-    }
-
-    for (const ignored of this.config.ignoreUrls) {
-      if (typeof ignored === 'string') {
-        if (span.name === ignored) {
-          return true;
-        }
-      } else if (ignored instanceof RegExp) {
-        if (ignored.test(span.name)) {
-          return true;
-        }
-      }
-    }
-
-    return false;
   }
 
   /**
