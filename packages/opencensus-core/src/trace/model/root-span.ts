/**
 * Copyright 2018 Google Inc. All Rights Reserved.
 *
 * Licensed under the Apache License, Version 2.0 (the "License");
 * you may not use this file except in compliance with the License.
 * You may obtain a copy of the License at
 *
 *      http://www.apache.org/licenses/LICENSE-2.0
 *
 * Unless required by applicable law or agreed to in writing, software
 * distributed under the License is distributed on an "AS IS" BASIS,
 * WITHOUT WARRANTIES OR CONDITIONS OF ANY KIND, either express or implied.
 * See the License for the specific language governing permissions and
 * limitations under the License.
 */

import { Span } from './span'
import { Clock } from '../../internal/clock'
import * as uuid from 'uuid';
import { debug } from '../../internal/util'
<<<<<<< HEAD
import { SpanBaseModel, TraceContext, OnEndSpanEventListener } from '../types/tracetypes'
import { Tracer } from './tracer'
import { Sampler } from './sampler'
=======
import { SpanBaseModel, TraceContext, OnEndSpanEventListener, TraceOptions } from '../types/tracetypes'
import { Tracer } from './tracer';
>>>>>>> 499bcb1a

export class RootSpan extends SpanBaseModel implements OnEndSpanEventListener {

    private tracer: Tracer;
    private _spans: Span[];
    private _traceId: string;

    //TODO - improve root name setup
    constructor(tracer: Tracer, context?: TraceOptions ) {
        super()
        this.tracer = tracer;
        this._traceId = context&&context.traceContext&&context.traceContext.traceId?context.traceContext.traceId:(uuid.v4().split('-').join(''));
        this.name = context&&context.name?context.name:'undefined';
        this._spans = [];
    }

    public get spans() {
        return this._spans;
    }

    public get traceId() {
        return this._traceId;
    }

    public start() {
        super.start()
        debug('starting %s  %o', this._className, { traceId: this.traceId, id: this.id })
    }

    public end() {
        super.end()

        //TODO - Define logic for list of spans
        this._spans.forEach(function (span) {
            if (span.ended || !span.started) return
            span.truncate()
        })

        debug('ending %s  %o',
            this._className,
            {   id: this.id,
                traceId: this.traceId,
                name: this.name,
                startTime: this.startTime,
                endTime: this.endTime,
                duration: this.duration })
        
        this.tracer.onEndSpan(this)
    }

    public onEndSpan(span: Span) {
        debug('%s notified ending by %o',{id: span.id, name: span.name})
    }

    public startSpan(name: string, type: string) {
        if(!this.sampler == null || this.sampler.continue(this._traceId)){
            let newSpan = new Span(this);
            newSpan.name = name
            newSpan.type = type
            newSpan.start();
            this._spans.push(newSpan);
            return newSpan;
        }else{
            //TODO
            debug("ELDREY -> RootSpan return startSpan null")
            return
        }
    }

}
<|MERGE_RESOLUTION|>--- conflicted
+++ resolved
@@ -18,14 +18,9 @@
 import { Clock } from '../../internal/clock'
 import * as uuid from 'uuid';
 import { debug } from '../../internal/util'
-<<<<<<< HEAD
-import { SpanBaseModel, TraceContext, OnEndSpanEventListener } from '../types/tracetypes'
+import { SpanBaseModel, TraceOptions, TraceContext, OnEndSpanEventListener } from '../types/tracetypes'
 import { Tracer } from './tracer'
 import { Sampler } from './sampler'
-=======
-import { SpanBaseModel, TraceContext, OnEndSpanEventListener, TraceOptions } from '../types/tracetypes'
-import { Tracer } from './tracer';
->>>>>>> 499bcb1a
 
 export class RootSpan extends SpanBaseModel implements OnEndSpanEventListener {
 
