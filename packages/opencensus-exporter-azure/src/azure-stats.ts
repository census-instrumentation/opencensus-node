--- conflicted
+++ resolved
@@ -211,16 +211,6 @@
         this.options.logger.debug('Tracked metric: ',metric); 
     }
 
-<<<<<<< HEAD
-        // Aggregate each metric before sending them to Azure Monitor.
-        // TODO: Aggregate metrics.
-        // MetricsExporterThread.cs in Opencensus C# will be helpful when implementing this.
-        for (const metric of metricList) {
-            switch (metric.descriptor.type) {
-                default:
-            }
-        }
-=======
     /**
      * Configures setup options and starts an Application Insights SDK client.
      */
@@ -236,7 +226,6 @@
         // Pass the stop signal on to the App Insights SDK.
         ApplicationInsights.dispose();
         this.options.logger.info('Disposed App Insights SDK.');
->>>>>>> f237d8f7
     }
 
 }