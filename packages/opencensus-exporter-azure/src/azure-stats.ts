import {
    ExporterConfig,
    StatsEventListener,
    View,
    Measurement,
    TagKey,
    TagValue,
    logger,
    Logger,
<<<<<<< HEAD
    Metric,
    MetricProducerManager,
    Metrics
=======
    Measure,
    AggregationData,
>>>>>>> 166ea994
} from '@opencensus/core';

import Contracts = require("../node_modules/applicationinsights/out/Declarations/Contracts/TelemetryTypes/MetricTelemetry");

import { 
    start as startAppInsights, 
    setup as setupAppInsights,
    dispose as disposeAppInsights,
    defaultClient as telemetry
} from 'applicationinsights';

export interface StatsParams {
    registeredViews: View[];
    registeredMeasures: Measure[];
    recordedData: { [key: string]: AggregationData[] };
  }

/**
 * Options for Azure Monitor configuration.
 */
export interface AzureStatsExporterOptions extends ExporterConfig {

    /**
     * The Instrumentation Key found in your application's Azure Monitor Application Insights
     * Overview page. Required.
     */
    instrumentationKey: string;

    /**
     * If specified, defines the number of milliseconds between uploading metrics
     * to Azure Monitor. Optional, defaults to 60,000 (1 minute).
     */
    period?: number;

    /**
     * If specified, this will override the default OpenCensus prefix of an
     * Azure Monitor metric. Optional.
     */
    prefix?: string;

    /**
     * If specified, this will serve as the logger used by the exporter.
     * Optional, default to use whatever logger is registered with OpenCensus.
     */
    logger?: Logger;

    /**
     * If specified, this function will be called whenever an error occurs uploading
     * stats to Azure monitor. Optional.
     */
    onMetricUploadError?: (err: Error) => void;

}

/**
 * Configuration defaults for an AzureStatsExporter.
 */
const AzureStatsExporterDefaults: AzureStatsExporterOptions = {
    instrumentationKey: undefined,
    period: 60000,
    prefix: 'OpenCensus',
    logger: logger.logger()
}

/**
 * Formats and sends Stats to Azure Monitor.
 */
export class AzureStatsExporter implements StatsEventListener {
    // Define the options that will be used within the exporter.
    private options: AzureStatsExporterOptions;

    // Define all other exporter variables.
    private timer: NodeJS.Timer;

    private statsParams: StatsParams = {
        registeredViews: [],
        registeredMeasures: [],
        recordedData: {},
      };

    /**
     * Configures a new Stats Exporter given a set of options.
     * @param options Specific configuration information to use when constructing the exporter.
     */
    constructor(options: AzureStatsExporterOptions) {
        // Verify that the options passed in have actual values (no undefined values)
        // for require parameters.
        if (options.instrumentationKey === undefined) {
            AzureStatsExporterDefaults.logger.error('You must specify an Instrumentation Key to create an Azure Monitor Stats Exporter.');
        } 

        // Start with the default options, and overwrite the defaults with any options specified
        // in the constructor's options parameter.
        this.options = { ...AzureStatsExporterDefaults, ...options };

        // Configure the Application Insights SDK to use the Instrumentation Key from our options.
        setupAppInsights(this.options.instrumentationKey);
    }

    /**
     * Is called whenever a view is registered.
     * @param view The registered view.
     */
    onRegisterView(view: View): void {
            // Adds the view to registeredViews array if it doesn't contain yet
        if (!this.statsParams.registeredViews.find(v => v.name === view.name)) {
            this.statsParams.registeredViews.push(view);
        }
        // Adds the measure to registeredMeasures array if it doesn't contain yet
        if (
            !this.statsParams.registeredMeasures.find(
            m => m.name === view.measure.name
            )
        ) {
            this.statsParams.registeredMeasures.push(view.measure);
        }
        
    }    
    
    /**
     * Is called whenever a measure is recorded.
     * @param views The views related to the measurement.
     * @param measurement The recorded measurement.
     * @param tags The tags to which the value is applied.
     */
    // Use the App Insights SDK to track this measurement.
    // TODO: Build out the MetricTelemetry object to pass to the SDK.
    onRecord(
        views: View[],
        measurement: Measurement,
        tags: Map<TagKey, TagValue>
        ): void {
        const tagValues = [...tags.values()];
        views.map(view => {
            const snapshot = view.getSnapshot(tagValues);
            // Check if there is no data for the current view
            if (!this.statsParams.recordedData[view.name]) {
            this.statsParams.recordedData[view.name] = [snapshot];
            } else if (
            !this.statsParams.recordedData[view.name].find(s => s === snapshot)
            ) {
            // Push the snapshot if it hasn't recoreded before
            this.statsParams.recordedData[view.name].push(snapshot);
            }
        });
        var newMetric: Contracts.MetricTelemetry;
        newMetric.name = measurement.measure.name;
        newMetric.value = measurement.value;
        var mapIter = tags.entries();
        var tags_string:{
            [key: string]: string;
        }; 
        for(var i =0; i < tags.size; i++){
           tags_string = tags_string + tags[i] as {key: string};
        }       
        newMetric.properties = tags_string;
        telemetry.trackMetric(newMetric);   
    }
    
    // var newMetric: Contracts.MetricTelemetry;
    // newMetric.name = measurement.measure.name;
    // newMetric.value = measurement.value;
    // var mapIter = tags.entries();

    // newMetric.properties = mapIter.next().value;

    // telemetry.trackMetric(newMetric);
    

    /**
     * Creates an Azure Monitor Stats exporter with an AzureStatsExporterOptions.
     */
    start(): void {
        // Start the App Insights SDK.
        startAppInsights();
        this.options.logger.info('Started App Insights SDK.');

        // Set a timer using the interval (period) defined in the exporter's options.
        // Each time the timer ticks, export any data that has been tracked by utilizing
        // the exporter's export() function.
        this.timer = setInterval(async () => {
            try {
                await this.export();
            } catch (err) {
                if (typeof this.options.onMetricUploadError === 'function') {
                    this.options.onMetricUploadError(err);
                }
            }
        }, this.options.period);
        this.options.logger.info('Set export interval to ' + this.options.period + ' ms.');
    }

    /**
     * Clear the interval timer to stop uploading metrics. It should be called
     * whenever the exporter is not needed anymore.
     */
    stop(): void {
        // Stop the timer.
        clearInterval(this.timer);
        this.options.logger.info('Clearing export interval.');

        // Pass the stop signal on to the App Insights SDK.
        disposeAppInsights();
        this.options.logger.info('Disposed App Insights SDK.')
    }

    /**
     * Polls the Metrics library for all registered metrics and uploads these to Azure Monitor.
     */
    async export() {
        this.options.logger.info('Starting export of metric batch.');

        // Collect all of the metrics that will need to be exported in this batch.
        const metricList: Metric[] = [];
        const metricProducerManager: MetricProducerManager = Metrics.getMetricProducerManager();

        for (const metricProducer of metricProducerManager.getAllMetricProducer()) {
            for (const metric of metricProducer.getMetrics()) {
                if (metric) {
                    metricList.push(metric);
                }
            }
        }

        // Aggregate each metric before sending them to Azure Monitor.
        
    }

}<|MERGE_RESOLUTION|>--- conflicted
+++ resolved
@@ -7,14 +7,11 @@
     TagValue,
     logger,
     Logger,
-<<<<<<< HEAD
     Metric,
     MetricProducerManager,
-    Metrics
-=======
+    Metrics,
     Measure,
     AggregationData,
->>>>>>> 166ea994
 } from '@opencensus/core';
 
 import Contracts = require("../node_modules/applicationinsights/out/Declarations/Contracts/TelemetryTypes/MetricTelemetry");
@@ -240,7 +237,7 @@
         }
 
         // Aggregate each metric before sending them to Azure Monitor.
-        
+
     }
 
 }